use burn::{
    nn::RotaryEncodingConfig,
    tensor::{backend::Backend, Distribution, Element, Tensor},
};
<<<<<<< HEAD
use burn_lm_llama::nn::{
=======
use burnbench::{run_benchmark, Benchmark, BenchmarkResult};
use burnlm_llama::nn::{
>>>>>>> 3c8904a2
    attention::KeyValueCache,
    pos_encoding::PositionalEncodingState,
    transformer::{TransformerBlock, TransformerBlockConfig},
};
use burnbench::{run_benchmark, Benchmark, BenchmarkResult};

pub struct TransformerBlockBenchmark<B: Backend> {
    seq_length: usize,
    batch_size: usize,
    config: Config,
    device: B::Device,
    block: TransformerBlock<B>,
    pos_encoding: PositionalEncodingState<B>,
}

impl<B: Backend> Benchmark for TransformerBlockBenchmark<B> {
    type Input = (Tensor<B, 3>, KeyValueCache<B>);
    type Output = Tensor<B, 3>;

    fn name(&self) -> String {
        format!(
            "transformer-block-{}-{:?}",
            self.config.name,
            B::FloatElem::dtype()
        )
        .to_lowercase()
    }

    fn shapes(&self) -> Vec<Vec<usize>> {
        vec![vec![self.batch_size, self.seq_length, self.config.d_model]]
    }

    fn execute(&self, (input, mut cache): Self::Input) -> Self::Output {
        self.block
            .forward(input, &mut cache, &self.pos_encoding, None)
    }

    fn prepare(&self) -> Self::Input {
        let input = Tensor::<B, 3>::random(
            [self.batch_size, self.seq_length, self.config.d_model],
            Distribution::Default,
            &self.device,
        );
        let cache = KeyValueCache::new(
            self.batch_size,
            self.config.n_heads,
            self.seq_length,
            self.config.d_model,
            &self.device,
        );

        (input, cache)
    }

    fn sync(&self) {
        B::sync(&self.device);
    }
}

struct Config {
    n_heads: usize,
    n_heads_kv: usize,
    d_model: usize,
    hidden_size: usize,
    name: &'static str,
}

#[allow(dead_code)]
fn bench<B: Backend>(device: &B::Device) -> Vec<BenchmarkResult> {
    let batch_size = 1;
    let n_layers = 1;
    let seq_length = 512;
    let norm_eps = 1e-5;

    let mut results = Vec::new();

    for config in [
        Config {
            n_heads: 32,
            n_heads_kv: 8,
            d_model: 2048,
            hidden_size: 8192,
            name: "llama-3.2-1B",
        },
        Config {
            n_heads: 24,
            n_heads_kv: 8,
            d_model: 3072,
            hidden_size: 8192,
            name: "llama-3.2-3B",
        },
        Config {
            n_heads: 32,
            n_heads_kv: 8,
            d_model: 4096,
            hidden_size: 14336,
            name: "llama-8B",
        },
    ] {
        let block = TransformerBlockConfig::new(
            n_layers,
            config.d_model,
            config.hidden_size,
            config.n_heads,
            config.n_heads_kv,
            norm_eps,
        )
        .init(device);
        let rope =
            RotaryEncodingConfig::new(seq_length * 2, config.d_model / config.n_heads).init(device);
        let benchmark = TransformerBlockBenchmark::<B> {
            batch_size,
            seq_length,
            config,
            device: device.clone(),
            block,
            pos_encoding: PositionalEncodingState::new(rope),
        };
        let result = run_benchmark(benchmark);
        results.push(result);
    }

    results
}

fn main() {
    burnbench::bench_on_backend!();
}<|MERGE_RESOLUTION|>--- conflicted
+++ resolved
@@ -2,12 +2,7 @@
     nn::RotaryEncodingConfig,
     tensor::{backend::Backend, Distribution, Element, Tensor},
 };
-<<<<<<< HEAD
-use burn_lm_llama::nn::{
-=======
-use burnbench::{run_benchmark, Benchmark, BenchmarkResult};
 use burnlm_llama::nn::{
->>>>>>> 3c8904a2
     attention::KeyValueCache,
     pos_encoding::PositionalEncodingState,
     transformer::{TransformerBlock, TransformerBlockConfig},
